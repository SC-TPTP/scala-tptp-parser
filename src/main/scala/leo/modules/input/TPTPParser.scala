--- conflicted
+++ resolved
@@ -1378,27 +1378,6 @@
         case LOWERWORD | UPPERWORD | DOLLARWORD | DOLLARDOLLARWORD | SINGLEQUOTED | DOUBLEQUOTED | INT | RATIONAL | REAL =>
           // These are tff_atomic_formula and tfx_unitary formula
           val term1 = tffTerm()
-<<<<<<< HEAD
-          // expect = and != still
-          val nextTok = peek()
-          nextTok._1 match {
-            case EQUALS =>
-              consume()
-              val right = tffTerm()
-              TFF.Equality(term1,right)
-            case NOTEQUALS =>
-              consume()
-              val right = tffTerm()
-              TFF.Inequality(term1,right)
-            case _ =>
-              term1 match {
-                case TFF.AtomicTerm(f, args) => TFF.AtomicFormula(f, args)
-                // TFX only: Variable
-                case TFF.Variable(name) => TFF.FormulaVariable(name)
-                case _ => error2("Parse error: Unexpected term at formula level", nextTok)
-              }
-          }
-=======
           // expect = and != still, if any
           if (tokens.hasNext) {
             val nextTok = peek()
@@ -1414,13 +1393,14 @@
               case _ => tffTermToFormula(term1, nextTok) // Formula level, so lift term (if possible)
             }
           } else tffTermToFormula(term1, tok) // Formula level, so lift term (if possible)
->>>>>>> f6951cf2
         case _ => error2(s"Unrecognized tff formula input '${tok._1}'", tok)
       }
     }
     @inline private[this] def tffTermToFormula(term: TFF.Term, tokenReference: Token): TFF.Formula = {
       term match {
         case TFF.AtomicTerm(f, args) => TFF.AtomicFormula(f, args)
+        // TFX only: Variable
+        case TFF.Variable(name) => TFF.FormulaVariable(name)
         case _ => error2("Parse error: Unexpected term at formula level", tokenReference)
       }
     }
